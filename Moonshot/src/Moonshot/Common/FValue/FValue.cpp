--- conflicted
+++ resolved
@@ -25,24 +25,18 @@
 
 #include "FValue.h"
 
-using namespace Moonshot;
+using namespace std;
 
 std::string Moonshot::dumpFVal(const FVal & var)
 {
 	std::stringstream ss;
-	ss << "VariantIndex:" << var.index() << " ";
 	if (std::holds_alternative<int>(var))
-		ss << " [INT] Value : " << std::get<int>(var);
+		ss << "Type : INT, Value : " << std::get<int>(var);
 	else if (std::holds_alternative<float>(var))
-		ss << " [FLOAT] Value : " << std::get<float>(var);
+		ss << "Type : FLOAT, Value : " << std::get<float>(var);
 	else if (std::holds_alternative<std::string>(var))
-		ss << " [STRING] Value : \"" << std::get<std::string>(var) << "\"";
+		ss << "Type : STRING, Value : \"" << std::get<std::string>(var) << "\"";
 	else if (std::holds_alternative<bool>(var))
-<<<<<<< HEAD
-		ss << " [BOOL] Value : " << std::get<bool>(var);
-	else if (std::holds_alternative<char>(var))
-		ss << " [CHAR] Value : " << std::get<char>(var);
-=======
 	{
 		bool v = std::get<bool>(var);
 		ss << "Type : BOOL, Value : " << (v ? "true" : "false");
@@ -52,14 +46,7 @@
 		char x = std::get<char>(var);
 		ss << "Type : CHAR, Value : " << (int)x << "'" << x << "'";
 	}
->>>>>>> 76de9541
 	else
 		E_CRITICAL("Illegal variant.");
 	return ss.str();
-}
-
-FVal performOp(const FVal & left, const FVal & right)
-{
-	// to do, perform operation on FVals and return another fval with the result.
-	return FVal();
 }