#include <iostream>

#include "tests\testers\ExprTester.h"
#include "tests\testers\VDeclTester.h"
#include "tests\testers\ExprStmt.h"
#include "src\Moonshot\Common\Errors\Errors.h"

int main()
{
	auto &err = Moonshot::Errors::getInstance();
	ExprTester *testExpr = new ExprTester();
	bool failflag = false;
	err.options.setAll(false);
	testExpr->showAST = true;
	std::cout << char(219) << " Expression testing..." << std::endl;

	if (testExpr->run())
		std::cout << std::endl << char(219) << " All Expr tests finished " << char(175) << "SUCCESS" << std::endl;
	else
<<<<<<< HEAD
		std::cout << char(219) << " All Expr tests finished " << char(175) << "FAILURE" << std::endl;

=======
		std::cout << std::endl << char(219) << " All Expr tests finished " << char(175) << "FAILURE" << std::endl;

	std::cout << char(219) << " VarDecl testing..." << std::endl;

	if (!E_CHECKSTATE)
		failflag = true;
	E_RESETSTATE;
	
	VDeclTester *vdecl = new VDeclTester();
	vdecl->showAST = false;
	err.options.setAll(true);
	
	if (vdecl->run())
		std::cout << std::endl << char(219) << " All VarDecl tests finished " << char(175) << "SUCCESS" << std::endl;
	else
		std::cout << std::endl << char(219) << " All VarDecl tests finished " << char(175) << "FAILURE" << std::endl;
>>>>>>> 58c364c6

	std::cout << char(219) << " ExprStmt testing..." << std::endl;

	if (!E_CHECKSTATE)
		failflag = true;
	E_RESETSTATE;
	ExprStmt *estmt = new ExprStmt();
	estmt->showAST = false;
	err.options.setAll(true);

	if (estmt->run())
		std::cout << std::endl << char(219) << " All ExprStmt tests finished " << char(175) << "SUCCESS" << std::endl;
	else
		std::cout << std::endl << char(219) << " All ExprStmt tests finished " << char(175) << "FAILURE" << std::endl;
		
	delete(vdecl);
	delete(testExpr);
	delete(estmt);
	std::cout << "All tests finished : " << (failflag ? "Success." : "Failure.") << std::endl;
	std::cout << "Finished. Press any key to continue." << std::endl;
	std::cin.get();
	return 0;
}<|MERGE_RESOLUTION|>--- conflicted
+++ resolved
@@ -4,7 +4,6 @@
 #include "tests\testers\VDeclTester.h"
 #include "tests\testers\ExprStmt.h"
 #include "src\Moonshot\Common\Errors\Errors.h"
-
 int main()
 {
 	auto &err = Moonshot::Errors::getInstance();
@@ -17,10 +16,6 @@
 	if (testExpr->run())
 		std::cout << std::endl << char(219) << " All Expr tests finished " << char(175) << "SUCCESS" << std::endl;
 	else
-<<<<<<< HEAD
-		std::cout << char(219) << " All Expr tests finished " << char(175) << "FAILURE" << std::endl;
-
-=======
 		std::cout << std::endl << char(219) << " All Expr tests finished " << char(175) << "FAILURE" << std::endl;
 
 	std::cout << char(219) << " VarDecl testing..." << std::endl;
@@ -37,7 +32,6 @@
 		std::cout << std::endl << char(219) << " All VarDecl tests finished " << char(175) << "SUCCESS" << std::endl;
 	else
 		std::cout << std::endl << char(219) << " All VarDecl tests finished " << char(175) << "FAILURE" << std::endl;
->>>>>>> 58c364c6
 
 	std::cout << char(219) << " ExprStmt testing..." << std::endl;
 
